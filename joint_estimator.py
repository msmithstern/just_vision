import numpy as np 
import joblib
from sklearn.ensemble import RandomForestClassifier
from sklearn.cluster import MeanShift
import os
import matplotlib.pyplot as plt
import tqdm
from sklearn.cluster import KMeans
from sklearn.metrics import mean_squared_error
import tensorflow as tf
from sklearn.metrics import confusion_matrix, ConfusionMatrixDisplay
"""
This class contains the code for training a random forest classifier to classify each pixel 
"""

def get_pixel_feature(img, offsets, x, y):
    """
    Fast vectorized version of pixel-wise depth-invariant features.
    """
    h, w = img.shape
    d = img[x, y]
    if d == 0:
        return np.zeros(len(offsets), dtype=np.float32)

    offsets = np.array(offsets)  # shape: (N, 2, 2)
    u_offsets = offsets[:, 0, :] / d  # shape: (N, 2)
    v_offsets = offsets[:, 1, :] / d

    # Compute target coordinates
    u_coords = np.stack([x + u_offsets[:, 0], y + u_offsets[:, 1]], axis=1)  # (N, 2)
    v_coords = np.stack([x + v_offsets[:, 0], y + v_offsets[:, 1]], axis=1)

    # Round to nearest integer (nearest neighbor sampling)
    u_coords_rounded = np.round(u_coords).astype(int)
    v_coords_rounded = np.round(v_coords).astype(int)

    def valid_sample(coords):
        return (
            (0 <= coords[:, 0]) & (coords[:, 0] < h) &
            (0 <= coords[:, 1]) & (coords[:, 1] < w)
        )

    u_valid = valid_sample(u_coords_rounded)
    v_valid = valid_sample(v_coords_rounded)

    d_u = np.zeros(len(offsets), dtype=np.float32)
    d_v = np.zeros(len(offsets), dtype=np.float32)

    d_u[u_valid] = img[u_coords_rounded[u_valid, 0], u_coords_rounded[u_valid, 1]]
    d_v[v_valid] = img[v_coords_rounded[v_valid, 0], v_coords_rounded[v_valid, 1]]

    return (d_u - d_v) / d

def random_sample_offsets():
    num_offsets = 50
    offset_threshold = 30
    offsets = []
    for _ in range(num_offsets):
        u = (np.random.randint(-offset_threshold, offset_threshold + 1),
             np.random.randint(-offset_threshold, offset_threshold + 1))
        v = (np.random.randint(-offset_threshold, offset_threshold + 1),
             np.random.randint(-offset_threshold, offset_threshold + 1))
        offsets.append((u, v))
    return offsets

def normalize_depth(depth_maps):
    # Compute min and max per map along the spatial dimensions (H and W)
    min_val = tf.reduce_min(depth_maps, axis=[1, 2], keepdims=True)
    max_val = tf.reduce_max(depth_maps, axis=[1, 2], keepdims=True)
    
    # Normalize each depth map (element-wise)
    return (depth_maps - min_val) / (max_val - min_val + 1e-6)

def learn_offsets(depths, segms, joints3ds):
    """
    Learn average offsets from pixels of each body part to their respective joint positions.
    Returns: Dictionary of class_id -> list of offset vectors (joint - pixel)
    """
    joint_offsets = {}  # class_id: [offset vectors]

    for depth, segm, joints in zip(depths, segms, joints3ds):
        h, w = depth.shape
        for joint_id in range(joints.shape[0]):
            joint_pos = joints[joint_id]  # (x, y) in 2D
            if(joint_pos[0] < 0 or joint_pos[1] < 0 or joint_pos[0] >= h or joint_pos[1] >= w):
                print(f"Joint {joint_id} out of bounds: {joint_pos}")
                joint_pos_z = 0 # out of bounds depth set to 0 
            else:
                joint_pos_z = depth[int(joint_pos[0]), int(joint_pos[1])]
            joint_pos = np.array([joint_pos[0], joint_pos[1], joint_pos_z])
            mask = (segm == (joint_id + 1))  # labels assumed to be 1-indexed for body parts
            xs, ys = np.where(mask)
            for x, y in zip(xs, ys):
                z = depth[x, y]
                pixel_3d = np.array([x, y, z])
                offset = joint_pos - pixel_3d
                if joint_id not in joint_offsets:
                    joint_offsets[joint_id] = []
                joint_offsets[joint_id].append(offset)

    # Average offsets per joint
    for joint_id in joint_offsets:
        joint_offsets[joint_id] = np.mean(joint_offsets[joint_id], axis=0)

    return joint_offsets

def train_random_forest_classifier(depth_imgs, segm_maps, offsets):
    """
    This function trains the random forest classifier using the training data 
    and returns the trained model. It takes in the training data and training labels
    """
    #for each image in the training set 
    X_train = []
    y_train = []
    for depth, segm in tqdm.tqdm(zip(depth_imgs, segm_maps), desc="Processing images", total=len(depth_imgs)): 
        h, w = depth.shape 
        # get feature and label for each pixel in the image 
        for x in range(h):
            for y in range(w): 
                label = segm[x, y]
                if label == 0:
                    continue  # skip the background pixels
                feat = get_pixel_feature(depth, offsets, x, y)
                X_train.append(feat)
                y_train.append(label)
    X_train = np.array(X_train)
    y_train = np.array(y_train)
    # train random forest classifier 
    rf = RandomForestClassifier(n_estimators = 10, max_depth = 15, random_state = 42)
    rf.fit(X_train, y_train)
    return rf

def classify_pixels(depths, depth_offsets, rf):
    segm_maps = []
    for depth in tqdm.tqdm(depths, desc="Classifying pixels", total=len(depths)):
        h, w = depth.shape
        features = []
<<<<<<< HEAD
        y_coords, x_coords = np.where(depth <= 1000)  # Find all non-background pixels

        for x, y in zip(x_coords, y_coords):
            feat = get_pixel_feature(depth, depth_offsets, x, y)
            features.append(feat)

=======
        for x in range(h):
            for y in range(w):
                if depth[x, y] == 0:
                    continue
                feat = get_pixel_feature(depth, depth_offsets, x, y)
                features.append(feat)
>>>>>>> 699b55ae
        features = np.array(features)
        pred_labels = rf.predict(features)

        # Create an empty segmentation map and assign predicted labels to non-background pixels
        segm_map = np.zeros((h, w), dtype=int)
        segm_map[x_coords, y_coords] = pred_labels  # Assign predictions to the corresponding pixels
        segm_maps.append(segm_map)

    return segm_maps
# MEAN SHIFT CLUSTERING 
# def estimate_joints(depths, segm_maps, joint_offsets):
#     """
#     Estimate 3D joint positions using mean shift clustering on offset-corrected pixels.
#     Returns: Array of shape (num_joints, 3)
#     """
#     all_joints = []
#     for depth, segm in tqdm.tqdm(zip(depths, segm_maps), desc="Estimating joints", total=len(depths)):
#         num_joints = 24
#         estimated_joints = []

#         for joint_id in range(num_joints):
#             est_points = []
#             mask = (segm == (joint_id + 1))  # skip if label not present
#             xs, ys = np.where(mask)
#             zs = depth[xs, ys]
#             valid = zs > 0
#             xs, ys, zs = xs[valid], ys[valid], zs[valid]
#             if len(xs) == 0:
#                 estimated_joints.append(np.array([0, 0, 0])) # joint not found, append dummy position
#                 continue

#             pixel_coords = np.stack([xs, ys, zs], axis=1)
#             est_points = pixel_coords + joint_offsets[joint_id]

#             # Downsample if needed -> could be problematic 
#             print("number of estimated points:", len(est_points))
#             if len(est_points) > 500:
#                 idx = np.random.choice(len(est_points), 500, replace=False)
#                 est_points = est_points[idx]

#             ms = MeanShift(bandwidth=20) # experiment with this value 
#             ms.fit(est_points)
#             labels = ms.labels_
#             cluster_sizes = np.bincount(labels)
#             largest_cluster_idx = cluster_sizes.argmax()
#             best_joint = ms.cluster_centers_[largest_cluster_idx]
#             print("number of clusters: ", len(ms.cluster_centers_))
#             estimated_joints.append(best_joint)
#             # estimated_joints.append(ms.cluster_centers_[0]) # might not always be index 0 
#         all_joints.append(np.array(estimated_joints))
#     return np.array(all_joints)

#K MEANS CLUSTERING 

def estimate_joints(depths, segm_maps, joint_offsets):
    """
    Estimate 3D joint positions using KMeans (1 cluster) on offset-corrected pixels.
    Returns: Array of shape (num_images, num_joints, 3)
    """
    all_joints = []
    for depth, segm in tqdm.tqdm(zip(depths, segm_maps), desc="Estimating joints", total=len(depths)):
        num_joints = 24
        estimated_joints = []

        for joint_id in range(num_joints):
            mask = (segm == (joint_id + 1))
            xs, ys = np.where(mask)
            zs = depth[xs, ys]

            # Remove pixels with zero depth
            valid = (zs > 0) & (zs < 10000)
            if np.count_nonzero(valid) == 0 or joint_id not in joint_offsets:
                estimated_joints.append(np.array([0, 0, 0]))
                continue

            xs, ys, zs = xs[valid], ys[valid], zs[valid]
            pixel_coords = np.stack([xs, ys, zs], axis=1)
            est_points = pixel_coords + joint_offsets[joint_id]  # apply learned offset

            # Downsample for efficiency
            if len(est_points) > 500:
                idx = np.random.choice(len(est_points), 500, replace=False)
                est_points = est_points[idx]

            # Cluster using KMeans with 1 cluster (just finds the centroid)
            kmeans = KMeans(n_clusters=1, random_state=42, n_init=10)
            kmeans.fit(est_points)
            estimated_joints.append(kmeans.cluster_centers_[0])

        all_joints.append(np.array(estimated_joints))
    return np.array(all_joints)

def plot_confusion_matrix(true_segm, pred_segm, num_classes, filename="confusion_matrix.png"):
    """
    Plot confusion matrix for pixel classification from segmentation masks.
    true_segm, pred_segm: 2D arrays of ground truth and predicted segmentation maps.
    num_classes: Number of classes including background (e.g., 25 for 24 joints + background).
    """
    # Flatten the segmentation masks to 1D arrays
    y_true = true_segm.flatten()
    y_pred = pred_segm.flatten()

    # Compute confusion matrix
    cm = confusion_matrix(y_true, y_pred, labels=np.arange(num_classes))

    # Create confusion matrix display
    disp = ConfusionMatrixDisplay(confusion_matrix=cm, display_labels=np.arange(num_classes))

    # Plot the confusion matrix
    fig, ax = plt.subplots(figsize=(10, 10))
    disp.plot(ax=ax, cmap='viridis', xticks_rotation='vertical')
    plt.title("Confusion Matrix (Pixel Classification)")
    
    # Save the plot
    plt.savefig(filename)
    plt.close()

    print(f"Saved confusion matrix to {filename}")


def load_data():
    """
    load from depths.npy, segms.npy, joints3d.npy"""

    depth = np.load("depth.npy")
    segm = np.load("segm.npy")
    joints2d = np.load("joints2d.npy")
    return depth, segm, joints2d

def plot_segmentation_comparison(segm_gt, segm_pred, num_joints, filename="segmentation_comparison.png"):
    """ Plots GT and Predicted segmentation maps side-by-side. """
    max_label = max(np.max(segm_gt), np.max(segm_pred), num_joints) # Determine range for colormap
    cmap = plt.get_cmap('tab20', max_label + 1) # Use a categorical colormap with enough colors

    plt.figure(figsize=(12, 6))
    plt.subplot(1, 2, 1)
    plt.imshow(segm_gt, cmap=cmap, vmin=0, vmax=max_label)
    plt.title(f'Ground Truth Segmentation (Labels 0-{np.max(segm_gt)})')
    plt.axis('off')

    plt.subplot(1, 2, 2)
    plt.imshow(segm_pred, cmap=cmap, vmin=0, vmax=max_label)
    plt.title(f'Predicted Segmentation (Labels 0-{np.max(segm_pred)})')
    plt.axis('off')

    plt.tight_layout()
    plt.savefig(filename)
    print(f"Saved segmentation comparison plot to {filename}")
    plt.close()
def plot_test_and_pred_joints(depth_mask, segmentation_mask, test_joints, pred_joints):
    """
    Plots depth mask with segmentation overlay and both test and predicted 2D joints.

    Parameters:
        depth_mask (np.ndarray): 2D array of depth values.
        segmentation_mask (np.ndarray): Binary mask of the segmented region (same shape as depth_mask).
        test_joints (np.ndarray): Ground truth joint coordinates, shape (num_joints, 3).
        pred_joints (np.ndarray): Predicted joint coordinates, shape (num_joints, 3).
    """
    plt.figure(figsize=(8, 8))
    
    # Show depth mask
    plt.imshow(depth_mask, cmap='gray')
    
    # Overlay segmentation in red (transparent)
    masked_seg = np.ma.masked_where(segmentation_mask == 0, segmentation_mask)
    plt.imshow(masked_seg, cmap='Reds', alpha=0.5)

    # Plot test joints (in green)
    plt.scatter(test_joints[:, 0], test_joints[:, 1], c='lime', label='Test Joints', marker='o')

    # Plot predicted joints (in blue)
    plt.scatter(pred_joints[:, 0], pred_joints[:, 1], c='dodgerblue', label='Predicted Joints', marker='x')

    plt.legend()
    plt.title("Test vs Predicted Joints on Segmented Depth Mask")
    plt.axis('off')
    plt.show()

def main(): 
    # load the training data and labels, normalizing the data
     # Camera intrinsics
    fx, fy = 1050.0, 1050.0
    cx, cy = 160.0, 120.0
    if not os.path.exists("pose_classifier.pkl"): 
        print("Loading training data...")
        train_depth, train_segm, train_joints = load_data() # load_data()
        # train_depth = train_depth[:50]
        # train_segm = train_segm[:50]
        # train_joints = train_joints[:50]
        #train_depth = normalize_depth(train_depth) # replace with max function 
        # train the pixel classifier using the training data and labels 
<<<<<<< HEAD
        print("Learning joint offsets...")
        joint_offsets = learn_offsets(train_depth, train_segm, train_joints)
=======
>>>>>>> 699b55ae
        print("Generating random offsets...")
        depth_offsets = random_sample_offsets()
        print("Training RF classifier...")
        rf = train_random_forest_classifier(train_depth, train_segm, depth_offsets)
        # learn offsets for joint locations 
        # save
        joblib.dump(rf, "pose_classifier.pkl")
        np.save("depth_offset.npy", depth_offsets, allow_pickle=True)
    else: 
        train_depth, train_segm, train_joints = load_data()
        rf = joblib.load("pose_classifier.pkl")
<<<<<<< HEAD
=======
        print("Learning joint offsets...")
        joint_offsets = learn_offsets(train_depth, train_segm, train_joints)
>>>>>>> 699b55ae
        depth_offsets = np.load("depth_offsets.npy", allow_pickle=True)
    print("Testing...")
    test_depth, test_segm, test_joints = train_depth[:10], train_segm[:10], train_joints[:10] # load_data()
    #test_depth, test_segm = normalize_depth(test_depth)
    # test! 
    print("Classifying pixels...")
    pred_segm = classify_pixels(test_depth, depth_offsets, rf)
    print("Estimtating joints...")
    pred_joints = estimate_joints(test_depth, pred_segm, joint_offsets)
    plot_segmentation_comparison(test_segm[0], pred_segm[0], num_joints=24, filename="segmentation_comparison.png")
    plot_test_and_pred_joints(test_depth[0], test_segm[0], test_joints[0], pred_joints[0])
    # save rf, joint_offsets, depth_offsets to disk
    plot_confusion_matrix(test_segm[0], pred_segm[0], num_classes=25, filename="confusion_matrix.png")
    # Flatten segmentation maps for pixel-wise comparison
    segm_mse = []
    for gt, pred in zip(test_segm, pred_segm):
        gt_flat = gt.flatten()
        pred_flat = pred.flatten()
        segm_mse.append(mean_squared_error(gt_flat, pred_flat))


    avg_segm_mse = np.mean(segm_mse)
    print(f"📊 Mean Squared Error (Segmentation Maps): {avg_segm_mse:.4f}")

    # Joint coordinate MSE
    joint_mse = []
    for gt, pred in zip(test_joints, pred_joints):
        joint_mse.append(mean_squared_error(gt, pred))

    avg_joint_mse = np.mean(joint_mse)
    print(f"📌 Mean Squared Error (Joint Positions): {avg_joint_mse:.4f}")
    return 0


main()<|MERGE_RESOLUTION|>--- conflicted
+++ resolved
@@ -135,21 +135,12 @@
     for depth in tqdm.tqdm(depths, desc="Classifying pixels", total=len(depths)):
         h, w = depth.shape
         features = []
-<<<<<<< HEAD
         y_coords, x_coords = np.where(depth <= 1000)  # Find all non-background pixels
 
         for x, y in zip(x_coords, y_coords):
             feat = get_pixel_feature(depth, depth_offsets, x, y)
             features.append(feat)
 
-=======
-        for x in range(h):
-            for y in range(w):
-                if depth[x, y] == 0:
-                    continue
-                feat = get_pixel_feature(depth, depth_offsets, x, y)
-                features.append(feat)
->>>>>>> 699b55ae
         features = np.array(features)
         pred_labels = rf.predict(features)
 
@@ -342,11 +333,8 @@
         # train_joints = train_joints[:50]
         #train_depth = normalize_depth(train_depth) # replace with max function 
         # train the pixel classifier using the training data and labels 
-<<<<<<< HEAD
         print("Learning joint offsets...")
         joint_offsets = learn_offsets(train_depth, train_segm, train_joints)
-=======
->>>>>>> 699b55ae
         print("Generating random offsets...")
         depth_offsets = random_sample_offsets()
         print("Training RF classifier...")
@@ -358,11 +346,8 @@
     else: 
         train_depth, train_segm, train_joints = load_data()
         rf = joblib.load("pose_classifier.pkl")
-<<<<<<< HEAD
-=======
         print("Learning joint offsets...")
         joint_offsets = learn_offsets(train_depth, train_segm, train_joints)
->>>>>>> 699b55ae
         depth_offsets = np.load("depth_offsets.npy", allow_pickle=True)
     print("Testing...")
     test_depth, test_segm, test_joints = train_depth[:10], train_segm[:10], train_joints[:10] # load_data()
